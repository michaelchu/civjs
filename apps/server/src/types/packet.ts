/* eslint-disable @typescript-eslint/no-explicit-any */
import { z } from 'zod';

// Packet type enum matching Freeciv's packet system
export enum PacketType {
  // Connection Management (0-20)
  PROCESSING_STARTED = 0,
  PROCESSING_FINISHED = 1,
  SERVER_JOIN_REQ = 4,
  SERVER_JOIN_REPLY = 5,
  AUTHENTICATION_REQ = 6,
  AUTHENTICATION_REPLY = 7,
  SERVER_SHUTDOWN = 8,

  // Player Management (10-30)
  NATION_SELECT_REQ = 10,
  PLAYER_READY = 11,
  ENDGAME_REPORT = 12,
  PLAYER_INFO = 13,
  PLAYER_REMOVE = 14,

  // Map & Tile (15-40)
  TILE_INFO = 15,
  GAME_INFO = 16,
  MAP_INFO = 17,
  NUKE_TILE_INFO = 18,
  MAP_VIEW_REQ = 19,
  TILE_VISIBILITY_REQ = 20,

  // Chat & Messages (25-30)
  CHAT_MSG = 25,
  CHAT_MSG_REQ = 26,
  CONNECT_MSG = 27,
  EARLY_CHAT_MSG = 28,
  SERVER_INFO = 29,

  // City Management (30-50)
  CITY_REMOVE = 30,
  CITY_INFO = 31,
  CITY_SHORT_INFO = 32,
  CITY_SELL = 33,
  CITY_BUY = 34,
  CITY_CHANGE = 35,
  CITY_WORKLIST = 36,
  CITY_MAKE_SPECIALIST = 37,
  CITY_MAKE_WORKER = 38,

  // Unit Management (50-80)
  UNIT_INFO = 50,
  UNIT_SHORT_INFO = 51,
  UNIT_MOVE = 52,
  UNIT_BUILD_CITY = 53,
  UNIT_DISBAND = 54,
  UNIT_CHANGE_HOMECITY = 55,
  UNIT_COMBAT_INFO = 56,
  UNIT_ORDERS = 57,
  UNIT_ATTACK = 58,
  UNIT_FORTIFY = 59,
  UNIT_CREATE = 60,

  // Turn Management (80-90)
  TURN_DONE = 80,
  NEW_TURN = 81,
  BEGIN_TURN = 82,
  END_TURN = 83,
  TURN_END_REPLY = 84,
  TURN_START = 85,
  FREEZE_CLIENT = 86,
  THAW_CLIENT = 87,

  // Custom for our implementation (200+)
  GAME_CREATE = 200,
  GAME_CREATE_REPLY = 201,
  GAME_JOIN = 202,
  GAME_JOIN_REPLY = 203,
  GAME_LEAVE = 204,
  GAME_START = 205,
  GAME_LIST = 206,
  PLAYER_LIST = 207,
  SERVER_MESSAGE = 208,
  UNIT_MOVE_REPLY = 209,
  UNIT_ATTACK_REPLY = 210,
  UNIT_FORTIFY_REPLY = 211,
  UNIT_CREATE_REPLY = 212,
  MAP_VIEW_REPLY = 213,
  TILE_VISIBILITY_REPLY = 214,
  CITY_FOUND = 215,
  CITY_FOUND_REPLY = 216,
  CITY_PRODUCTION_CHANGE = 217,
  CITY_PRODUCTION_CHANGE_REPLY = 218,
  RESEARCH_SET = 219,
  RESEARCH_SET_REPLY = 220,
  RESEARCH_GOAL_SET = 221,
  RESEARCH_GOAL_SET_REPLY = 222,
  RESEARCH_LIST = 223,
  RESEARCH_LIST_REPLY = 224,
  RESEARCH_PROGRESS = 225,
  RESEARCH_PROGRESS_REPLY = 226,
  TURN_PROCESSING_STEP = 227,
<<<<<<< HEAD
  
  // Nation & Diplomacy (230-250)
  NATION_SELECT_REPLY = 230,
  NATION_LIST = 231,
  NATION_LIST_REPLY = 232,
  DIPLOMATIC_STATE = 233,
  DIPLOMATIC_STATE_REPLY = 234,
  DIPLOMATIC_ACTION = 235,
  DIPLOMATIC_ACTION_REPLY = 236,
  INTELLIGENCE_REPORT = 237,
  INTELLIGENCE_REPORT_REPLY = 238,
=======

  // Government Management (228-235)
  GOVERNMENT_LIST = 228,
  GOVERNMENT_LIST_REPLY = 229,
  GOVERNMENT_CHANGE_REQ = 230,
  GOVERNMENT_CHANGE_REPLY = 231,
  REVOLUTION_START = 232,
  REVOLUTION_START_REPLY = 233,
>>>>>>> 2f178830
}

// Debug helper for development - maps numeric types to readable names
export const PACKET_NAMES: Record<number, string> = {
  [PacketType.PROCESSING_STARTED]: 'PROCESSING_STARTED',
  [PacketType.PROCESSING_FINISHED]: 'PROCESSING_FINISHED',
  [PacketType.SERVER_JOIN_REQ]: 'SERVER_JOIN_REQ',
  [PacketType.SERVER_JOIN_REPLY]: 'SERVER_JOIN_REPLY',
  [PacketType.TILE_INFO]: 'TILE_INFO',
  [PacketType.GAME_INFO]: 'GAME_INFO',
  [PacketType.MAP_INFO]: 'MAP_INFO',
  [PacketType.CHAT_MSG]: 'CHAT_MSG',
  [PacketType.CHAT_MSG_REQ]: 'CHAT_MSG_REQ',
  [PacketType.CONNECT_MSG]: 'CONNECT_MSG',
  [PacketType.CITY_INFO]: 'CITY_INFO',
  [PacketType.UNIT_INFO]: 'UNIT_INFO',
  [PacketType.UNIT_MOVE]: 'UNIT_MOVE',
  [PacketType.UNIT_ATTACK]: 'UNIT_ATTACK',
  [PacketType.UNIT_FORTIFY]: 'UNIT_FORTIFY',
  [PacketType.UNIT_CREATE]: 'UNIT_CREATE',
  [PacketType.TURN_START]: 'TURN_START',
  [PacketType.END_TURN]: 'END_TURN',
  [PacketType.GAME_CREATE]: 'GAME_CREATE',
  [PacketType.GAME_CREATE_REPLY]: 'GAME_CREATE_REPLY',
  [PacketType.GAME_JOIN]: 'GAME_JOIN',
  [PacketType.GAME_JOIN_REPLY]: 'GAME_JOIN_REPLY',
  [PacketType.UNIT_MOVE_REPLY]: 'UNIT_MOVE_REPLY',
  [PacketType.UNIT_ATTACK_REPLY]: 'UNIT_ATTACK_REPLY',
  [PacketType.UNIT_FORTIFY_REPLY]: 'UNIT_FORTIFY_REPLY',
  [PacketType.UNIT_CREATE_REPLY]: 'UNIT_CREATE_REPLY',
  [PacketType.CITY_FOUND]: 'CITY_FOUND',
  [PacketType.CITY_FOUND_REPLY]: 'CITY_FOUND_REPLY',
  [PacketType.RESEARCH_SET]: 'RESEARCH_SET',
  [PacketType.RESEARCH_SET_REPLY]: 'RESEARCH_SET_REPLY',
  [PacketType.TURN_PROCESSING_STEP]: 'TURN_PROCESSING_STEP',
  [PacketType.GOVERNMENT_LIST]: 'GOVERNMENT_LIST',
  [PacketType.GOVERNMENT_LIST_REPLY]: 'GOVERNMENT_LIST_REPLY',
  [PacketType.GOVERNMENT_CHANGE_REQ]: 'GOVERNMENT_CHANGE_REQ',
  [PacketType.GOVERNMENT_CHANGE_REPLY]: 'GOVERNMENT_CHANGE_REPLY',
  [PacketType.REVOLUTION_START]: 'REVOLUTION_START',
  [PacketType.REVOLUTION_START_REPLY]: 'REVOLUTION_START_REPLY',
};

// Base packet interface
export interface Packet<T = any> {
  type: PacketType;
  seq?: number;
  timestamp?: number;
  data: T;
}

// Connection packets
export const ServerJoinReqSchema = z.object({
  username: z.string().min(1).max(32),
  version: z.string(),
  capability: z.string().optional(),
});

export const ServerJoinReplySchema = z.object({
  accepted: z.boolean(),
  playerId: z.string().optional(),
  message: z.string().optional(),
  capability: z.string().optional(),
});

// Game packets
export const GameInfoSchema = z.object({
  gameId: z.string(),
  name: z.string(),
  turn: z.number(),
  phase: z.string(),
  year: z.number(),
  players: z.number(),
  maxPlayers: z.number(),
});

// Chat packets
export const ChatMsgSchema = z.object({
  sender: z.string(),
  message: z.string(),
  channel: z.enum(['all', 'team', 'private']),
  recipient: z.string().optional(),
});

// Map packets - Reference-compliant structures based on freeciv packets.def
export const MapInfoSchema = z.object({
  xsize: z.number(), // XYSIZE xsize
  ysize: z.number(), // XYSIZE ysize
  topology_id: z.number(), // UINT8 topology_id
  wrap_id: z.number(), // UINT8 wrap_id
  north_latitude: z.number(), // SINT16 north_latitude
  south_latitude: z.number(), // SINT16 south_latitude
  altitude_info: z.boolean(), // BOOL altitude_info
});

export const TileInfoSchema = z.object({
  x: z.number(),
  y: z.number(),
  terrain: z.string(),
  resource: z.string().optional(),
  owner: z.string().optional(),
  city: z.string().optional(),
  units: z.array(z.string()),
  improvements: z.array(z.string()),
  riverMask: z.number(),
  continent: z.number(), // continent ID
});

// Unit packets - Reference-compliant based on freeciv PACKET_UNIT_INFO
export const UnitInfoSchema = z.object({
  id: z.string(), // UNIT id; key
  owner: z.string(), // PLAYER owner
  nationality: z.string(), // PLAYER nationality
  x: z.number(), // TILE tile (x component)
  y: z.number(), // TILE tile (y component)
  facing: z.number(), // DIRECTION facing
  homecity: z.string().optional(), // CITY homecity
  upkeep: z.array(z.number()), // UINT8 upkeep[O_LAST]
  veteran: z.number(), // UINT8 veteran
  type: z.string(), // UNIT_TYPE type
  hp: z.number(), // HP hp
  activity: z.number(), // ACTIVITY activity
  activity_target: z.string().optional(), // EXTRA activity_tgt
  paradropped: z.boolean(), // BOOL paradropped
  occupied: z.boolean(), // BOOL occupied
  transported: z.boolean(), // BOOL transported
  done_moving: z.boolean(), // BOOL done_moving
  stay: z.boolean(), // BOOL stay
  birth_turn: z.number(), // TURN birth_turn
});

export const UnitMoveSchema = z.object({
  unitId: z.string(),
  x: z.number(),
  y: z.number(),
});

export const UnitAttackSchema = z.object({
  attackerUnitId: z.string(),
  defenderUnitId: z.string(),
});

export const UnitFortifySchema = z.object({
  unitId: z.string(),
});

export const UnitCreateSchema = z.object({
  unitType: z.string(),
  x: z.number(),
  y: z.number(),
});

export const TileVisibilityReqSchema = z.object({
  x: z.number(),
  y: z.number(),
});

// City packets
export const CityFoundSchema = z.object({
  name: z.string().min(1).max(100),
  x: z.number(),
  y: z.number(),
});

export const CityInfoSchema = z.object({
  id: z.string(),
  gameId: z.string(),
  playerId: z.string(),
  name: z.string(),
  x: z.number(),
  y: z.number(),
  population: z.number(),
  foodStock: z.number(),
  foodPerTurn: z.number(),
  productionStock: z.number(),
  productionPerTurn: z.number(),
  currentProduction: z.string().optional(),
  productionType: z.enum(['unit', 'building']).optional(),
  turnsToComplete: z.number(),
  goldPerTurn: z.number(),
  sciencePerTurn: z.number(),
  culturePerTurn: z.number(),
  buildings: z.array(z.string()),
  workingTiles: z.array(
    z.object({
      x: z.number(),
      y: z.number(),
    })
  ),
  isCapital: z.boolean(),
  defenseStrength: z.number(),
  happinessLevel: z.number(),
  healthLevel: z.number(),
  foundedTurn: z.number(),
});

export const CityProductionChangeSchema = z.object({
  cityId: z.string(),
  production: z.string(),
  type: z.enum(['unit', 'building']),
});

export const CityFoundReplySchema = z.object({
  success: z.boolean(),
  cityId: z.string().optional(),
  message: z.string().optional(),
});

export const CityProductionChangeReplySchema = z.object({
  success: z.boolean(),
  message: z.string().optional(),
});

// Research packets
export const ResearchSetSchema = z.object({
  techId: z.string(),
});

export const ResearchSetReplySchema = z.object({
  success: z.boolean(),
  message: z.string().optional(),
  availableTechs: z
    .array(
      z.object({
        id: z.string(),
        name: z.string(),
        cost: z.number(),
        requirements: z.array(z.string()),
        description: z.string().optional(),
      })
    )
    .optional(),
});

export const ResearchGoalSetSchema = z.object({
  techId: z.string(),
});

export const ResearchGoalSetReplySchema = z.object({
  success: z.boolean(),
  message: z.string().optional(),
});

export const ResearchListSchema = z.object({});

export const ResearchListReplySchema = z.object({
  availableTechs: z.array(
    z.object({
      id: z.string(),
      name: z.string(),
      cost: z.number(),
      requirements: z.array(z.string()),
      description: z.string().optional(),
    })
  ),
  researchedTechs: z.array(z.string()),
});

export const ResearchProgressSchema = z.object({});

export const ResearchProgressReplySchema = z.object({
  currentTech: z.string().optional(),
  techGoal: z.string().optional(),
  current: z.number(),
  required: z.number(),
  turnsRemaining: z.number(),
});

// Connection & Authentication packets
export const AuthenticationReqSchema = z.object({
  username: z.string(),
  password: z.string(),
});

export const AuthenticationReplySchema = z.object({
  accepted: z.boolean(),
  message: z.string().optional(),
});

export const ServerShutdownSchema = z.object({
  message: z.string(),
  reason: z.string().optional(),
});

// Player Management packets
export const NationSelectReqSchema = z.object({
  nation: z.string(),
});

export const PlayerReadySchema = z.object({
  ready: z.boolean(),
});

export const EndgameReportSchema = z.object({
  winners: z.array(z.string()),
  losers: z.array(z.string()),
  reason: z.string(),
  turn: z.number(),
});

export const PlayerInfoSchema = z.object({
  id: z.string(),
  name: z.string(),
  nation: z.string(),
  team: z.string().optional(),
  score: z.number(),
  gold: z.number(),
  science: z.number(),
  culture: z.number(),
  government: z.string(),
  alive: z.boolean(),
});

export const PlayerRemoveSchema = z.object({
  playerId: z.string(),
  reason: z.string().optional(),
});

// Map & Tile packets - Enhanced for structured packet system
export const MapInfoPacketSchema = z.object({
  xsize: z.number(),
  ysize: z.number(),
  topology: z.number().default(0),
  wrap_id: z.number().default(0),
  startpos: z
    .array(
      z.object({
        x: z.number(),
        y: z.number(),
      })
    )
    .optional(),
});

export const TileInfoPacketSchema = z.object({
  tile: z.number(), // tile index
  x: z.number(),
  y: z.number(),
  terrain: z.string(),
  resource: z.string().optional(),
  elevation: z.number().default(0),
  riverMask: z.number().default(0),
  known: z.number().min(0).max(1), // 0 = unknown, 1 = known
  seen: z.number().min(0).max(1), // 0 = unseen, 1 = visible
  player: z.string().nullable(),
  worked: z.string().nullable(),
  extras: z.number().default(0),
});

export const TileInfoBatchSchema = z.object({
  tiles: z.array(TileInfoPacketSchema),
  startIndex: z.number(),
  endIndex: z.number(),
  total: z.number(),
});

export const NukeTileInfoSchema = z.object({
  x: z.number(),
  y: z.number(),
  fallout: z.boolean(),
});

// Chat & Messages packets
export const EarlyChatMsgSchema = z.object({
  sender: z.string(),
  message: z.string(),
  timestamp: z.number(),
});

export const ConnectMsgSchema = z.object({
  username: z.string(),
  message: z.string(),
  event: z.enum(['join', 'leave', 'reconnect']),
});

export const ServerInfoSchema = z.object({
  name: z.string(),
  version: z.string(),
  capability: z.string(),
  players: z.number(),
  maxPlayers: z.number(),
  uptime: z.number(),
});

// City Management packets - Enhanced
export const CityRemoveSchema = z.object({
  cityId: z.string(),
  reason: z.string().optional(),
});

export const CityShortInfoSchema = z.object({
  id: z.string(),
  name: z.string(),
  x: z.number(),
  y: z.number(),
  size: z.number(),
  owner: z.string(),
});

export const CitySellSchema = z.object({
  cityId: z.string(),
  improvementId: z.string(),
});

export const CityBuySchema = z.object({
  cityId: z.string(),
  improvementId: z.string(),
});

export const CityChangeSchema = z.object({
  cityId: z.string(),
  changeType: z.enum(['name', 'production', 'specialist_assignment']),
  value: z.any(), // flexible for different change types
});

export const CityWorklistSchema = z.object({
  cityId: z.string(),
  worklist: z.array(
    z.object({
      type: z.enum(['unit', 'building']),
      id: z.string(),
      priority: z.number(),
    })
  ),
});

export const CityMakeSpecialistSchema = z.object({
  cityId: z.string(),
  tileX: z.number(),
  tileY: z.number(),
  specialistType: z.string(),
});

export const CityMakeWorkerSchema = z.object({
  cityId: z.string(),
  specialistType: z.string(),
  tileX: z.number(),
  tileY: z.number(),
});

// Unit Management packets - Enhanced
export const UnitShortInfoSchema = z.object({
  id: z.string(),
  type: z.string(),
  x: z.number(),
  y: z.number(),
  owner: z.string(),
  hp: z.number(),
  moves: z.number(),
});

export const UnitBuildCitySchema = z.object({
  unitId: z.string(),
  cityName: z.string(),
});

export const UnitDisbandSchema = z.object({
  unitId: z.string(),
});

export const UnitChangeHomecitySchema = z.object({
  unitId: z.string(),
  newHomecityId: z.string(),
});

export const UnitCombatInfoSchema = z.object({
  attackerId: z.string(),
  defenderId: z.string(),
  attackerHp: z.number(),
  defenderHp: z.number(),
  attackerDamage: z.number(),
  defenderDamage: z.number(),
  attackerDestroyed: z.boolean(),
  defenderDestroyed: z.boolean(),
  veteran: z.boolean(),
});

export const UnitOrdersSchema = z.object({
  unitId: z.string(),
  orders: z.array(
    z.object({
      action: z.enum(['move', 'attack', 'fortify', 'sentry', 'build_city', 'goto']),
      x: z.number().optional(),
      y: z.number().optional(),
      target: z.string().optional(),
    })
  ),
  repeat: z.boolean().default(false),
});

// Turn Management packets - Enhanced
export const TurnDoneSchema = z.object({
  playerId: z.string(),
});

export const NewTurnSchema = z.object({
  turn: z.number(),
  year: z.number(),
  phase: z.string(),
});

export const BeginTurnSchema = z.object({
  turn: z.number(),
  playerId: z.string(),
});

export const EndTurnSchema = z.object({
  turn: z.number(),
  playerId: z.string(),
});

export const FreezeClientSchema = z.object({
  reason: z.string().optional(),
});

export const ThawClientSchema = z.object({
  message: z.string().optional(),
});

//Game management packets
export const GameCreateSchema = z.object({
  name: z.string().min(1).max(100),
  maxPlayers: z.number().min(2).max(16).optional(),
  mapWidth: z.number().min(40).max(200).optional(),
  mapHeight: z.number().min(30).max(150).optional(),
  ruleset: z.string().optional(),
  turnTimeLimit: z.number().optional(),
  victoryConditions: z.array(z.string()).optional(),
  terrainSettings: z
    .object({
      generator: z.string(),
      landmass: z.string(),
      huts: z.number(),
      temperature: z.number(),
      wetness: z.number(),
      rivers: z.number(),
      resources: z.string(),
      startpos: z.number().optional(),
    })
    .optional(),
});

export const GameCreateReplySchema = z.object({
  success: z.boolean(),
  gameId: z.string().optional(),
  message: z.string().optional(),
});

export const GameJoinSchema = z.object({
  gameId: z.string(),
  civilization: z.string().optional(),
});

export const GameJoinReplySchema = z.object({
  success: z.boolean(),
  playerId: z.string().optional(),
  message: z.string().optional(),
});

export const TurnEndReplySchema = z.object({
  success: z.boolean(),
  turnAdvanced: z.boolean().optional(),
  message: z.string().optional(),
});

export const ServerMessageSchema = z.object({
  message: z.string(),
  type: z.enum(['info', 'warning', 'error']).optional(),
});

export const UnitMoveReplySchema = z.object({
  success: z.boolean(),
  unitId: z.string(),
  newX: z.number().optional(),
  newY: z.number().optional(),
  movementLeft: z.number().optional(),
  message: z.string().optional(),
});

export const UnitAttackReplySchema = z.object({
  success: z.boolean(),
  combatResult: z
    .object({
      attackerId: z.string(),
      defenderId: z.string(),
      attackerDamage: z.number(),
      defenderDamage: z.number(),
      attackerDestroyed: z.boolean(),
      defenderDestroyed: z.boolean(),
    })
    .optional(),
  message: z.string().optional(),
});

export const UnitFortifyReplySchema = z.object({
  success: z.boolean(),
  unitId: z.string(),
  message: z.string().optional(),
});

export const UnitCreateReplySchema = z.object({
  success: z.boolean(),
  unitId: z.string().optional(),
  message: z.string().optional(),
});

export const MapViewReplySchema = z.object({
  mapData: z.any(), // Complex map structure
});

export const TileVisibilityReplySchema = z.object({
  x: z.number(),
  y: z.number(),
  isVisible: z.boolean(),
  isExplored: z.boolean(),
  lastSeen: z.date().optional(),
});

export const TurnProcessingStepSchema = z.object({
  step: z.enum(['validate', 'units', 'cities', 'research', 'events', 'advance']),
  label: z.string(),
  completed: z.boolean(),
  active: z.boolean(),
});

// Nation & Diplomacy packet schemas
export const NationSelectReplySchema = z.object({
  success: z.boolean(),
  nationId: z.string().optional(),
  message: z.string().optional(),
});

export const NationListSchema = z.object({});

export const NationListReplySchema = z.object({
  nations: z.array(
    z.object({
      id: z.string(),
      name: z.string(),
      adjective: z.string(),
      plural: z.string(),
      flag: z.string(),
      available: z.boolean(),
      leader: z.object({
        name: z.string(),
        sex: z.enum(['Male', 'Female']),
      }),
      cities: z.array(z.string()),
      groups: z.array(z.string()),
    })
  ),
  groups: z.array(
    z.object({
      id: z.string(),
      name: z.string(),
      hidden: z.boolean(),
      match: z.number(),
    })
  ),
});

export const DiplomaticStateSchema = z.object({
  playerId: z.string(),
  relations: z.record(
    z.object({
      state: z.enum(['war', 'peace', 'alliance', 'ceasefire', 'neutral']),
      turns_left: z.number().optional(),
      contact_turns_ago: z.number(),
      has_real_embassy: z.boolean(),
      has_embassy_with_player: z.boolean(),
      gives_shared_vision: z.boolean(),
      receives_shared_vision: z.boolean(),
    })
  ),
});

export const DiplomaticActionSchema = z.object({
  targetPlayerId: z.string(),
  action: z.enum(['declare_war', 'offer_peace', 'propose_alliance', 'cancel_treaty', 'establish_embassy']),
});

export const DiplomaticActionReplySchema = z.object({
  success: z.boolean(),
  action: z.string(),
  targetPlayerId: z.string(),
  message: z.string().optional(),
});

export const IntelligenceReportSchema = z.object({
  targetPlayerId: z.string(),
});

export const IntelligenceReportReplySchema = z.object({
  success: z.boolean(),
  targetPlayerId: z.string(),
  report: z
    .object({
      gold: z.number(),
      tax: z.number(),
      science: z.number(),
      luxury: z.number(),
      government: z.string(),
      capital: z.string().optional(),
      population: z.number(),
      land_area: z.number(),
      settled_area: z.number(),
      literacy: z.number(),
      spaceship: z
        .object({
          state: z.string(),
          success_rate: z.number(),
          structure: z.number(),
          component: z.number(),
          module: z.number(),
        })
        .optional(),
      culture: z.number(),
      techs_known: z.number(),
      techs_total: z.number(),
    })
    .optional(),
  message: z.string().optional(),
});

// Type exports
export type ServerJoinReq = z.infer<typeof ServerJoinReqSchema>;
export type ServerJoinReply = z.infer<typeof ServerJoinReplySchema>;
export type GameInfo = z.infer<typeof GameInfoSchema>;
export type ChatMsg = z.infer<typeof ChatMsgSchema>;
export type MapInfo = z.infer<typeof MapInfoSchema>;
export type TileInfo = z.infer<typeof TileInfoSchema>;
export type UnitInfo = z.infer<typeof UnitInfoSchema>;
export type UnitMove = z.infer<typeof UnitMoveSchema>;
export type UnitAttack = z.infer<typeof UnitAttackSchema>;
export type UnitFortify = z.infer<typeof UnitFortifySchema>;
export type UnitCreate = z.infer<typeof UnitCreateSchema>;
export type GameCreate = z.infer<typeof GameCreateSchema>;
export type GameCreateReply = z.infer<typeof GameCreateReplySchema>;
export type GameJoin = z.infer<typeof GameJoinSchema>;
export type GameJoinReply = z.infer<typeof GameJoinReplySchema>;
export type TurnEndReply = z.infer<typeof TurnEndReplySchema>;
export type ServerMessage = z.infer<typeof ServerMessageSchema>;
export type UnitMoveReply = z.infer<typeof UnitMoveReplySchema>;
export type UnitAttackReply = z.infer<typeof UnitAttackReplySchema>;
export type UnitFortifyReply = z.infer<typeof UnitFortifyReplySchema>;
export type UnitCreateReply = z.infer<typeof UnitCreateReplySchema>;
export type TileVisibilityReq = z.infer<typeof TileVisibilityReqSchema>;
export type MapViewReply = z.infer<typeof MapViewReplySchema>;
export type TileVisibilityReply = z.infer<typeof TileVisibilityReplySchema>;
export type TurnProcessingStep = z.infer<typeof TurnProcessingStepSchema>;
export type CityFound = z.infer<typeof CityFoundSchema>;
export type CityInfo = z.infer<typeof CityInfoSchema>;
export type CityProductionChange = z.infer<typeof CityProductionChangeSchema>;
export type CityFoundReply = z.infer<typeof CityFoundReplySchema>;
export type CityProductionChangeReply = z.infer<typeof CityProductionChangeReplySchema>;
export type ResearchSet = z.infer<typeof ResearchSetSchema>;
export type ResearchSetReply = z.infer<typeof ResearchSetReplySchema>;
export type ResearchGoalSet = z.infer<typeof ResearchGoalSetSchema>;
export type ResearchGoalSetReply = z.infer<typeof ResearchGoalSetReplySchema>;
export type ResearchList = z.infer<typeof ResearchListSchema>;
export type ResearchListReply = z.infer<typeof ResearchListReplySchema>;
export type ResearchProgress = z.infer<typeof ResearchProgressSchema>;
export type ResearchProgressReply = z.infer<typeof ResearchProgressReplySchema>;

// Additional type exports for new schemas
export type AuthenticationReq = z.infer<typeof AuthenticationReqSchema>;
export type AuthenticationReply = z.infer<typeof AuthenticationReplySchema>;
export type ServerShutdown = z.infer<typeof ServerShutdownSchema>;
export type NationSelectReq = z.infer<typeof NationSelectReqSchema>;
export type PlayerReady = z.infer<typeof PlayerReadySchema>;
export type EndgameReport = z.infer<typeof EndgameReportSchema>;
export type PlayerInfo = z.infer<typeof PlayerInfoSchema>;
export type PlayerRemove = z.infer<typeof PlayerRemoveSchema>;
export type MapInfoPacket = z.infer<typeof MapInfoPacketSchema>;
export type TileInfoPacket = z.infer<typeof TileInfoPacketSchema>;
export type TileInfoBatch = z.infer<typeof TileInfoBatchSchema>;
export type NukeTileInfo = z.infer<typeof NukeTileInfoSchema>;
export type EarlyChatMsg = z.infer<typeof EarlyChatMsgSchema>;
export type ConnectMsg = z.infer<typeof ConnectMsgSchema>;
export type ServerInfo = z.infer<typeof ServerInfoSchema>;
export type CityRemove = z.infer<typeof CityRemoveSchema>;
export type CityShortInfo = z.infer<typeof CityShortInfoSchema>;
export type CitySell = z.infer<typeof CitySellSchema>;
export type CityBuy = z.infer<typeof CityBuySchema>;
export type CityChange = z.infer<typeof CityChangeSchema>;
export type CityWorklist = z.infer<typeof CityWorklistSchema>;
export type CityMakeSpecialist = z.infer<typeof CityMakeSpecialistSchema>;
export type CityMakeWorker = z.infer<typeof CityMakeWorkerSchema>;
export type UnitShortInfo = z.infer<typeof UnitShortInfoSchema>;
export type UnitBuildCity = z.infer<typeof UnitBuildCitySchema>;
export type UnitDisband = z.infer<typeof UnitDisbandSchema>;
export type UnitChangeHomecity = z.infer<typeof UnitChangeHomecitySchema>;
export type UnitCombatInfo = z.infer<typeof UnitCombatInfoSchema>;
export type UnitOrders = z.infer<typeof UnitOrdersSchema>;
export type TurnDone = z.infer<typeof TurnDoneSchema>;
export type NewTurn = z.infer<typeof NewTurnSchema>;
export type BeginTurn = z.infer<typeof BeginTurnSchema>;
export type EndTurn = z.infer<typeof EndTurnSchema>;
export type FreezeClient = z.infer<typeof FreezeClientSchema>;
export type ThawClient = z.infer<typeof ThawClientSchema>;
export type NationSelectReply = z.infer<typeof NationSelectReplySchema>;
export type NationList = z.infer<typeof NationListSchema>;
export type NationListReply = z.infer<typeof NationListReplySchema>;
export type DiplomaticState = z.infer<typeof DiplomaticStateSchema>;
export type DiplomaticAction = z.infer<typeof DiplomaticActionSchema>;
export type DiplomaticActionReply = z.infer<typeof DiplomaticActionReplySchema>;
export type IntelligenceReport = z.infer<typeof IntelligenceReportSchema>;
export type IntelligenceReportReply = z.infer<typeof IntelligenceReportReplySchema>;<|MERGE_RESOLUTION|>--- conflicted
+++ resolved
@@ -97,8 +97,10 @@
   RESEARCH_PROGRESS = 225,
   RESEARCH_PROGRESS_REPLY = 226,
   TURN_PROCESSING_STEP = 227,
-<<<<<<< HEAD
-  
+  // Government Management (228-235)
+  GOVERNMENT_LIST = 228,
+  GOVERNMENT_LIST_REPLY = 229,
+
   // Nation & Diplomacy (230-250)
   NATION_SELECT_REPLY = 230,
   NATION_LIST = 231,
@@ -109,16 +111,12 @@
   DIPLOMATIC_ACTION_REPLY = 236,
   INTELLIGENCE_REPORT = 237,
   INTELLIGENCE_REPORT_REPLY = 238,
-=======
-
-  // Government Management (228-235)
-  GOVERNMENT_LIST = 228,
-  GOVERNMENT_LIST_REPLY = 229,
-  GOVERNMENT_CHANGE_REQ = 230,
-  GOVERNMENT_CHANGE_REPLY = 231,
-  REVOLUTION_START = 232,
-  REVOLUTION_START_REPLY = 233,
->>>>>>> 2f178830
+
+  // Revolution continues at 240
+  GOVERNMENT_CHANGE_REQ = 240,
+  GOVERNMENT_CHANGE_REPLY = 241,
+  REVOLUTION_START = 242,
+  REVOLUTION_START_REPLY = 243,
 }
 
 // Debug helper for development - maps numeric types to readable names
