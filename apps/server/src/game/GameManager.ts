--- conflicted
+++ resolved
@@ -323,13 +323,9 @@
 
     // Generate the map with starting positions based on terrain settings
     const generator = terrainSettings?.generator || 'random';
-<<<<<<< HEAD
-    logger.debug('Map generation starting', { terrainSettings, generator });
-=======
-
-    // Get startpos setting for island-based generators
+    // Get startpos setting for island-based generators (from fix-map-duplicate-creation branch)
     const startpos = terrainSettings?.startpos ?? MapStartpos.DEFAULT;
->>>>>>> 88bb1de8
+    logger.debug('Map generation starting', { terrainSettings, generator, startpos });
 
     // Map generator selection and fallback logic
     // @reference freeciv/server/generator/mapgen.c:1315-1341
@@ -342,7 +338,7 @@
       // STEP 1: Handle FAIR islands with fallback (freeciv mapgen.c:1315-1318)
       if (currentGenerator === 'fair') {
         logger.info('Attempting MAPGEN_FAIR (fair islands generation)');
-        const fairSuccess = await mapManager.attemptFairIslandsGeneration(players);
+        const fairSuccess = await this.generateFairIslands(mapManager, players, startpos);
 
         if (!fairSuccess) {
           // Exact freeciv behavior: change generator type and continue to island logic
@@ -360,10 +356,9 @@
 
       // STEP 2: Handle ISLAND generation (freeciv mapgen.c:1320-1341)
       if (currentGenerator === 'island' && !generationAttempted) {
-        logger.info('Executing MAPGEN_ISLAND generation');
+        logger.info('Executing MAPGEN_ISLAND generation with startpos routing');
         // Note: island_terrain_init() would be called here in freeciv (line 1322)
-        // We're using simplified routing for now - should use startpos logic
-        await mapManager.generateMapWithIslands(players, 2); // Default to mapgenerator2
+        await this.generateIslandMapWithStartpos(mapManager, players, startpos);
         // Note: island_terrain_free() would be called here in freeciv (line 1340)
         generationAttempted = true;
       }
@@ -372,7 +367,6 @@
       if (currentGenerator === 'fractal' && !generationAttempted) {
         logger.info('Executing MAPGEN_FRACTAL generation');
         await mapManager.generateMap(players);
-<<<<<<< HEAD
         generationAttempted = true;
       }
 
@@ -386,26 +380,6 @@
       // STEP 5: Handle FRACTURE generation (freeciv make_fracture_map)
       if (currentGenerator === 'fracture' && !generationAttempted) {
         logger.info('Executing MAPGEN_FRACTURE generation');
-=======
-        break;
-      case 'island':
-        // Continental + islands with startpos-based routing
-        await this.generateIslandMapWithStartpos(mapManager, players, startpos);
-        break;
-      case 'fair': {
-        // Fair islands algorithm with fallback to island generator
-        // @source freeciv/server/generator/mapgen.c:1315-1318
-        const fairSuccess = await this.generateFairIslands(mapManager, players, startpos);
-        if (!fairSuccess) {
-          // Fallback: wld.map.server.generator = MAPGEN_ISLAND;
-          logger.info('Fair islands generation failed, falling back to island generator');
-          await this.generateIslandMapWithStartpos(mapManager, players, startpos);
-        }
-        break;
-      }
-      case 'fracture':
-        // Fracture map generation (freeciv make_fracture_map)
->>>>>>> 88bb1de8
         await mapManager.generateMapFracture(players);
         generationAttempted = true;
       }
@@ -1357,29 +1331,34 @@
   }
 
   /**
-   * Generate fair islands with team balancing
-   * @source freeciv/server/generator/mapgen.c:1315-1318
-   * @source freeciv/server/generator/mapgen.c:3389-3600 (map_generate_fair_islands)
+   * Generate fair islands with team balancing and proper freeciv-compliant validation
+   * @reference freeciv/server/generator/mapgen.c:1315-1318 fallback logic
+   * @reference freeciv/server/generator/mapgen.c:3389-3520 map_generate_fair_islands()
    */
   private async generateFairIslands(
     mapManager: MapManager,
     players: Map<string, PlayerState>,
     startpos: number
   ): Promise<boolean> {
-    // TODO: Port the actual map_generate_fair_islands() algorithm
-    // This function should attempt team balancing across islands
-    // @source freeciv/server/generator/mapgen.c:3389
-
-    // For now, simulate failure case to test fallback
-    // In freeciv, this function returns FALSE when it cannot create
-    // balanced starting positions after iteration attempts
-    const fairGenerationSuccess = false; // Placeholder
-
-    if (fairGenerationSuccess) {
-      await this.generateIslandMapWithStartpos(mapManager, players, startpos);
+    // Use the complete fair islands implementation from MapManager
+    // This includes all the freeciv-compliant validation logic
+    // Note: startpos is used by the MapManager's fair islands algorithm internally
+    const fairSuccess = await mapManager.attemptFairIslandsGeneration(players);
+
+    if (fairSuccess) {
+      logger.info('Fair islands generation succeeded with proper validation', {
+        startpos,
+        reference: 'freeciv/server/generator/mapgen.c:3754',
+      });
       return true;
     }
 
-    return false; // Signal fallback required
+    // If fair islands validation or generation failed, don't attempt regular islands here
+    // The fallback will be handled by the sequential logic in the main generation method
+    logger.info('Fair islands generation failed validation or execution', {
+      startpos,
+      reference: 'freeciv/server/generator/mapgen.c:3699-3703',
+    });
+    return false;
   }
 }