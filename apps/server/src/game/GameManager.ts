--- conflicted
+++ resolved
@@ -121,79 +121,6 @@
   private initializeServices(): void {
     // Create service registry
     this.serviceRegistry = new ServiceRegistry();
-<<<<<<< HEAD
-
-    // Initialize extracted managers with proper dependencies
-    this.gameStateManager = new GameStateManager(logger);
-    this.gameBroadcastManager = new GameBroadcastManager(this.io);
-
-    this.playerConnectionManager = new PlayerConnectionManager(
-      this.broadcastToGame.bind(this),
-      this.startGame.bind(this)
-    );
-
-    this.gameLifecycleManager = new GameLifecycleManager(
-      this.io,
-      this.games,
-      this.broadcastToGame.bind(this),
-      this.persistMapDataToDatabase.bind(this),
-      this.createStartingUnits.bind(this),
-      this.foundCity.bind(this),
-      this.requestPathForLifecycle.bind(this),
-      this.gameBroadcastManager.broadcastMapData.bind(this.gameBroadcastManager)
-    );
-
-    // Register services
-    this.serviceRegistry.register('GameStateManager', this.gameStateManager);
-    this.serviceRegistry.register('PlayerConnectionManager', this.playerConnectionManager);
-    this.serviceRegistry.register('GameLifecycleManager', this.gameLifecycleManager);
-    this.serviceRegistry.register('GameBroadcastManager', this.gameBroadcastManager);
-
-    // Set cross-references
-    this.gameBroadcastManager.setGamesReference(this.games);
-
-    logger.info('GameManager services initialized successfully');
-  }
-
-  /**
-   * Helper methods for extracted services
-   */
-  private async persistMapDataToDatabase(
-    gameId: string,
-    mapData: any,
-    terrainSettings?: TerrainSettings
-  ): Promise<void> {
-    return this.gameStateManager.persistMapData(gameId, mapData, terrainSettings);
-  }
-
-  /**
-   * Request path helper for lifecycle manager - matches expected signature
-   */
-  private async requestPathForLifecycle(
-    gameId: string,
-    _startX: number,
-    _startY: number,
-    _endX: number,
-    _endY: number
-  ): Promise<any> {
-    const gameInstance = this.games.get(gameId);
-    if (!gameInstance) return null;
-    // TODO: PathfindingManager.findPath needs a Unit object, not coordinates
-    // This is a placeholder for the lifecycle manager callback
-    return { path: [], success: false };
-  }
-
-  /**
-   * Get games map reference for sharing with extracted services
-   */
-  public getGamesMap(): Map<string, GameInstance> {
-    return this.games;
-  }
-
-  /**
-   * Get playerToGame map reference (for testing)
-   */
-=======
 
     // Initialize extracted managers with proper dependencies
     this.gameStateManager = new GameStateManager(logger);
@@ -249,7 +176,6 @@
   /**
    * Get playerToGame map reference (for testing)
    */
->>>>>>> 234c1e3b
   public getPlayerToGameMap(): Map<string, string> {
     return this.playerToGame;
   }
