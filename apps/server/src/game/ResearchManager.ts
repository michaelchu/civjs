<<<<<<< HEAD
import { db } from '../database';
=======
/* eslint-disable @typescript-eslint/no-explicit-any */
import { DatabaseProvider } from '../database';
>>>>>>> 99bf03e5
import { research as researchTable, playerTechs } from '../database/schema';
import { eq, and } from 'drizzle-orm';

export interface Technology {
  id: string;
  name: string;
  cost: number;
  requirements: string[]; // Required tech IDs
  rootRequirement?: string; // Root requirement that can't be bypassed
  flags: string[];
  description?: string;
}

export interface PlayerResearch {
  playerId: string;
  currentTech?: string;
  techGoal?: string;
  bulbsAccumulated: number;
  bulbsLastTurn: number;
  researchedTechs: Set<string>;
}

// Following Freeciv's classic technology tree
export const TECHNOLOGIES: Record<string, Technology> = {
  // Starting technologies
  alphabet: {
    id: 'alphabet',
    name: 'Alphabet',
    cost: 10,
    requirements: [],
    flags: [],
    description: 'Enables writing and record keeping',
  },

  pottery: {
    id: 'pottery',
    name: 'Pottery',
    cost: 10,
    requirements: [],
    flags: [],
    description: 'Enables granary construction and food storage',
  },

  // Tier 1 technologies
  mysticism: {
    id: 'mysticism',
    name: 'Mysticism',
    cost: 20,
    requirements: ['alphabet'],
    flags: [],
    description: 'Enables temples and spiritual buildings',
  },

  mathematics: {
    id: 'mathematics',
    name: 'Mathematics',
    cost: 20,
    requirements: ['alphabet'],
    flags: [],
    description: 'Foundation for advanced sciences',
  },

  bronze_working: {
    id: 'bronze_working',
    name: 'Bronze Working',
    cost: 20,
    requirements: ['pottery'],
    flags: [],
    description: 'Enables bronze tools and weapons',
  },

  animal_husbandry: {
    id: 'animal_husbandry',
    name: 'Animal Husbandry',
    cost: 20,
    requirements: ['pottery'],
    flags: [],
    description: 'Enables domestication of animals',
  },

  // Tier 2 technologies
  astronomy: {
    id: 'astronomy',
    name: 'Astronomy',
    cost: 40,
    requirements: ['mysticism', 'mathematics'],
    flags: [],
    description: 'Enables navigation and calendar systems',
  },

  iron_working: {
    id: 'iron_working',
    name: 'Iron Working',
    cost: 40,
    requirements: ['bronze_working'],
    flags: [],
    description: 'Enables iron tools and advanced weapons',
  },

  currency: {
    id: 'currency',
    name: 'Currency',
    cost: 40,
    requirements: ['bronze_working'],
    flags: [],
    description: 'Enables trade and marketplace buildings',
  },

  writing: {
    id: 'writing',
    name: 'Writing',
    cost: 40,
    requirements: ['alphabet'],
    flags: [],
    description: 'Enables libraries and advanced record keeping',
  },

  // Advanced technologies
  philosophy: {
    id: 'philosophy',
    name: 'Philosophy',
    cost: 80,
    requirements: ['writing', 'mysticism'],
    flags: ['bonus_tech'],
    description: 'First civilization to discover Philosophy gets a free technology',
  },

  literature: {
    id: 'literature',
    name: 'Literature',
    cost: 80,
    requirements: ['writing'],
    flags: [],
    description: 'Enables great works and cultural advancement',
  },

  engineering: {
    id: 'engineering',
    name: 'Engineering',
    cost: 80,
    requirements: ['mathematics', 'iron_working'],
    flags: ['bridge'],
    description: 'Enables construction of bridges and aqueducts',
  },

  // Government technologies
  monarchy: {
    id: 'monarchy',
    name: 'Monarchy',
    cost: 60,
    requirements: ['currency'],
    flags: [],
    description: 'Enables the Monarchy form of government',
  },

  the_republic: {
    id: 'the_republic',
    name: 'The Republic',
    cost: 120,
    requirements: ['literature', 'currency'],
    flags: [],
    description: 'Enables the Republic form of government',
  },

  communism: {
    id: 'communism',
    name: 'Communism',
    cost: 240,
    requirements: ['philosophy', 'iron_working'],
    flags: [],
    description: 'Enables the Communist form of government',
  },

  democracy: {
    id: 'democracy',
    name: 'Democracy',
    cost: 320,
    requirements: ['philosophy', 'literature'],
    flags: [],
    description: 'Enables the Democratic form of government',
  },
};

export class ResearchManager {
  private playerResearch: Map<string, PlayerResearch> = new Map();
  private gameId: string;
  private databaseProvider: DatabaseProvider;

  constructor(gameId: string, databaseProvider: DatabaseProvider) {
    this.gameId = gameId;
    this.databaseProvider = databaseProvider;
  }

  public async initializePlayerResearch(playerId: string): Promise<void> {
    const research: PlayerResearch = {
      playerId,
      bulbsAccumulated: 0,
      bulbsLastTurn: 0,
      researchedTechs: new Set(['alphabet']), // Start with alphabet
    };

    this.playerResearch.set(playerId, research);

    // Save to database
    await this.databaseProvider.getDatabase().insert(playerTechs).values({
      gameId: this.gameId,
      playerId,
      techId: 'alphabet',
      researchedTurn: 1,
    });
  }

  public async setCurrentResearch(playerId: string, techId: string): Promise<void> {
    const playerResearch = this.playerResearch.get(playerId);
    if (!playerResearch) {
      throw new Error(`Player ${playerId} research not initialized`);
    }

    const tech = TECHNOLOGIES[techId];
    if (!tech) {
      throw new Error(`Unknown technology: ${techId}`);
    }

    // Check if tech is already researched
    if (playerResearch.researchedTechs.has(techId)) {
      throw new Error(`Technology ${techId} already researched`);
    }

    // Check requirements
    for (const reqTech of tech.requirements) {
      if (!playerResearch.researchedTechs.has(reqTech)) {
        throw new Error(`Missing requirement: ${reqTech} for ${techId}`);
      }
    }

    playerResearch.currentTech = techId;

    // Update database - create research entry if it doesn't exist
    const existingResearch = await this.databaseProvider
      .getDatabase()
      .select()
      .from(researchTable)
      .where(and(eq(researchTable.gameId, this.gameId), eq(researchTable.playerId, playerId)));

    if (existingResearch.length === 0) {
      await this.databaseProvider.getDatabase().insert(researchTable).values({
        gameId: this.gameId,
        playerId,
        currentTech: techId,
        bulbsAccumulated: 0,
        bulbsLastTurn: 0,
      });
    } else {
      await this.databaseProvider
        .getDatabase()
        .update(researchTable)
        .set({
          currentTech: techId,
        })
        .where(and(eq(researchTable.gameId, this.gameId), eq(researchTable.playerId, playerId)));
    }
  }

  public async setResearchGoal(playerId: string, techId: string): Promise<void> {
    const playerResearch = this.playerResearch.get(playerId);
    if (!playerResearch) {
      throw new Error(`Player ${playerId} research not initialized`);
    }

    const tech = TECHNOLOGIES[techId];
    if (!tech) {
      throw new Error(`Unknown technology: ${techId}`);
    }

    playerResearch.techGoal = techId;

    // Update database
    await this.databaseProvider
      .getDatabase()
      .update(researchTable)
      .set({
        techGoal: techId,
      })
      .where(and(eq(researchTable.gameId, this.gameId), eq(researchTable.playerId, playerId)));
  }

  public async addResearchPoints(playerId: string, bulbs: number): Promise<string | null> {
    const playerResearch = this.playerResearch.get(playerId);
    if (!playerResearch || !playerResearch.currentTech) {
      return null;
    }

    const tech = TECHNOLOGIES[playerResearch.currentTech];
    if (!tech) {
      return null;
    }

    playerResearch.bulbsAccumulated += bulbs;
    playerResearch.bulbsLastTurn = bulbs;

    // Check if technology is completed
    if (playerResearch.bulbsAccumulated >= tech.cost) {
      const completedTech = playerResearch.currentTech;
      await this.completeTechnology(playerId, completedTech);
      return completedTech;
    }

    return null;
  }

  private async completeTechnology(playerId: string, techId: string): Promise<void> {
    const playerResearch = this.playerResearch.get(playerId);
    if (!playerResearch) {
      return;
    }

    const tech = TECHNOLOGIES[techId];
    if (!tech) {
      return;
    }

    // Mark technology as researched
    playerResearch.researchedTechs.add(techId);

    // Save excess bulbs
    const excessBulbs = playerResearch.bulbsAccumulated - tech.cost;
    playerResearch.bulbsAccumulated = 0;
    playerResearch.currentTech = undefined;

    // Save to database
    await this.databaseProvider.getDatabase().insert(playerTechs).values({
      gameId: this.gameId,
      playerId,
      techId,
      researchedTurn: this.getCurrentTurn(),
    });

    // Handle bonus tech flag (Philosophy gives free tech)
    if (tech.flags.includes('bonus_tech')) {
      const availableTechs = this.getAvailableTechnologies(playerId);
      if (availableTechs.length > 0) {
        // Give random available tech
        const randomTech = availableTechs[Math.floor(Math.random() * availableTechs.length)];
        playerResearch.researchedTechs.add(randomTech.id);
        await this.databaseProvider.getDatabase().insert(playerTechs).values({
          gameId: this.gameId,
          playerId,
          techId: randomTech.id,
          researchedTurn: this.getCurrentTurn(),
        });
      }
    }

    // Auto-select next research if goal is set
    if (playerResearch.techGoal && this.canResearch(playerId, playerResearch.techGoal)) {
      playerResearch.currentTech = playerResearch.techGoal;
      playerResearch.techGoal = undefined;
      playerResearch.bulbsAccumulated = excessBulbs;
    } else {
      // Auto-select a random available tech
      const availableTechs = this.getAvailableTechnologies(playerId);
      if (availableTechs.length > 0) {
        const nextTech = availableTechs[0]; // Pick first available
        playerResearch.currentTech = nextTech.id;
        playerResearch.bulbsAccumulated = excessBulbs;
      }
    }
  }

  public getAvailableTechnologies(playerId: string): Technology[] {
    const playerResearch = this.playerResearch.get(playerId);
    if (!playerResearch) {
      return [];
    }

    return Object.values(TECHNOLOGIES).filter(
      tech =>
        !playerResearch.researchedTechs.has(tech.id) &&
        tech.requirements.every(req => playerResearch.researchedTechs.has(req))
    );
  }

  public canResearch(playerId: string, techId: string): boolean {
    const playerResearch = this.playerResearch.get(playerId);
    if (!playerResearch) {
      return false;
    }

    const tech = TECHNOLOGIES[techId];
    if (!tech) {
      return false;
    }

    if (playerResearch.researchedTechs.has(techId)) {
      return false;
    }

    return tech.requirements.every(req => playerResearch.researchedTechs.has(req));
  }

  public getPlayerResearch(playerId: string): PlayerResearch | undefined {
    return this.playerResearch.get(playerId);
  }

  public getResearchProgress(
    playerId: string
  ): { current: number; required: number; turnsRemaining: number } | null {
    const playerResearch = this.playerResearch.get(playerId);
    if (!playerResearch || !playerResearch.currentTech) {
      return null;
    }

    const tech = TECHNOLOGIES[playerResearch.currentTech];
    if (!tech) {
      return null;
    }

    const remaining = tech.cost - playerResearch.bulbsAccumulated;
    const turnsRemaining =
      playerResearch.bulbsLastTurn > 0 ? Math.ceil(remaining / playerResearch.bulbsLastTurn) : -1;

    return {
      current: playerResearch.bulbsAccumulated,
      required: tech.cost,
      turnsRemaining,
    };
  }

  public hasResearchedTech(playerId: string, techId: string): boolean {
    const playerResearch = this.playerResearch.get(playerId);
    return playerResearch?.researchedTechs.has(techId) || false;
  }

  public getResearchedTechs(playerId: string): string[] {
    const playerResearch = this.playerResearch.get(playerId);
    return playerResearch ? Array.from(playerResearch.researchedTechs) : [];
  }

  public async loadPlayerResearch(): Promise<void> {
    // Load research state from database
    const researchData = await this.databaseProvider
      .getDatabase()
      .select()
      .from(researchTable)
      .where(eq(researchTable.gameId, this.gameId));
    const techData = await this.databaseProvider
      .getDatabase()
      .select()
      .from(playerTechs)
      .where(eq(playerTechs.gameId, this.gameId));

    // Group techs by player
    const playerTechMap = new Map<string, string[]>();
    for (const tech of techData) {
      if (!playerTechMap.has(tech.playerId)) {
        playerTechMap.set(tech.playerId, []);
      }
      playerTechMap.get(tech.playerId)!.push(tech.techId);
    }

    // Restore research state
    for (const researchEntry of researchData) {
      const playerResearch: PlayerResearch = {
        playerId: researchEntry.playerId,
        currentTech: researchEntry.currentTech || undefined,
        techGoal: researchEntry.techGoal || undefined,
        bulbsAccumulated: researchEntry.bulbsAccumulated || 0,
        bulbsLastTurn: researchEntry.bulbsLastTurn || 0,
        researchedTechs: new Set(playerTechMap.get(researchEntry.playerId) || ['alphabet']),
      };

      this.playerResearch.set(researchEntry.playerId, playerResearch);
    }
  }

  private getCurrentTurn(): number {
    // This would typically come from the game manager
    return 1;
  }

  public cleanup(): void {
    this.playerResearch.clear();
  }

  public getDebugInfo(): any {
    return {
      gameId: this.gameId,
      playerCount: this.playerResearch.size,
      players: Object.fromEntries(
        Array.from(this.playerResearch.entries()).map(([playerId, research]) => [
          playerId,
          {
            currentTech: research.currentTech,
            techGoal: research.techGoal,
            bulbsAccumulated: research.bulbsAccumulated,
            bulbsLastTurn: research.bulbsLastTurn,
            researchedTechCount: research.researchedTechs.size,
            researchedTechs: Array.from(research.researchedTechs),
          },
        ])
      ),
    };
  }
}<|MERGE_RESOLUTION|>--- conflicted
+++ resolved
@@ -1,9 +1,4 @@
-<<<<<<< HEAD
-import { db } from '../database';
-=======
-/* eslint-disable @typescript-eslint/no-explicit-any */
 import { DatabaseProvider } from '../database';
->>>>>>> 99bf03e5
 import { research as researchTable, playerTechs } from '../database/schema';
 import { eq, and } from 'drizzle-orm';
 
