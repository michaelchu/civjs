--- conflicted
+++ resolved
@@ -3,16 +3,11 @@
 import * as schema from './schema';
 import logger from '../utils/logger';
 
-<<<<<<< HEAD
-// Database connection string
+// Database connection string - use POSTGRES_URL from Supabase
 const connectionString =
   process.env.POSTGRES_URL ||
   process.env.DATABASE_URL ||
   'postgresql://civjs:civjs_dev@localhost:5432/civjs_dev';
-=======
-// Database connection string - use POSTGRES_URL from Supabase
-const connectionString = process.env.POSTGRES_URL || process.env.DATABASE_URL || 'postgresql://civjs:civjs_dev@localhost:5432/civjs_dev';
->>>>>>> d8cbca5d
 
 // Create postgres connection
 // Disable prefetch for "Transaction" pool mode (Supabase recommendation)
