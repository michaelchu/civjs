import { create } from 'zustand';
import { subscribeWithSelector } from 'zustand/middleware';
import type { GameState, ClientState, GameTab, MapViewport, ResearchState } from '../types';

export type TurnProcessingState = 'idle' | 'processing' | 'completed' | 'error';

export interface TurnProcessingStep {
  id: string;
  label: string;
  completed: boolean;
  active: boolean;
}

interface GameStore extends GameState {
  // Client state
  clientState: ClientState;
  currentGameId: string | null;
  activeTab: GameTab;
  viewport: MapViewport;
  selectedUnitId: string | null;
  selectedCityId: string | null;

  // Turn processing state
  turnProcessingState: TurnProcessingState;
  turnProcessingSteps: TurnProcessingStep[];

  // Actions
  setClientState: (state: ClientState) => void;
  setActiveTab: (tab: GameTab) => void;
  updateGameState: (partialState: Partial<GameState>) => void;
  setViewport: (viewport: Partial<MapViewport>) => void;
  selectUnit: (unitId: string | null) => void;
  selectCity: (cityId: string | null) => void;

  // Research actions
  updateResearchState: (researchState: Partial<ResearchState>) => void;
  setCurrentResearch: (techId: string | undefined) => void;
  setResearchGoal: (techId: string | undefined) => void;

  // Turn processing actions
  setTurnProcessingState: (state: TurnProcessingState) => void;
  updateTurnProcessingSteps: (steps: TurnProcessingStep[]) => void;
  startTurnProcessing: () => void;
  completeTurnProcessing: () => void;
  resetTurnProcessing: () => void;

  // Government actions
  requestGovernmentChange: (governmentId: string) => void;
  startRevolution: (requestedGovernment: string) => void;

  // Computed getters
  getCurrentPlayer: () => ReturnType<typeof getCurrentPlayer>;
  getSelectedUnit: () => ReturnType<typeof getSelectedUnit>;
  getSelectedCity: () => ReturnType<typeof getSelectedCity>;
}

// Helper functions for computed values
const getCurrentPlayer = (state: GameStore) => {
  return state.players[state.currentPlayerId] || null;
};

const getSelectedUnit = (state: GameStore) => {
  return state.selectedUnitId ? state.units[state.selectedUnitId] || null : null;
};

const getSelectedCity = (state: GameStore) => {
  return state.selectedCityId ? state.cities[state.selectedCityId] || null : null;
};

export const useGameStore = create<GameStore>()(
  subscribeWithSelector((set, get) => ({
    // Initial game state
    turn: 0,
    phase: 'movement',
    players: {},
    currentPlayerId: '',
    map: {
      width: 0,
      height: 0,
      tiles: {},
    },
    units: {},
    cities: {},
    technologies: {},
<<<<<<< HEAD
    research: {
      bulbsAccumulated: 0,
      bulbsLastTurn: 0,
      researchedTechs: new Set(['alphabet']), // Start with alphabet
      availableTechs: new Set(),
    },
=======
    governments: {},
>>>>>>> 3fdf3db4

    // Initial client state
    clientState: 'initial',
    currentGameId: null,
    activeTab: 'map',
    viewport: {
      x: 0,
      y: 0,
      width: 800,
      height: 600,
    },
    selectedUnitId: null,
    selectedCityId: null,

    // Turn processing initial state
    turnProcessingState: 'idle',
    turnProcessingSteps: [],

    // Actions
    setClientState: (state: ClientState) => {
      set({ clientState: state });
    },

    setActiveTab: (tab: GameTab) => {
      set({ activeTab: tab });
    },

    updateGameState: (partialState: Partial<GameState>) => {
      set(partialState);
    },

    setViewport: (viewport: Partial<MapViewport>) => {
      set(state => ({
        viewport: { ...state.viewport, ...viewport },
      }));
    },

    selectUnit: (unitId: string | null) => {
      set({ selectedUnitId: unitId });
    },

    selectCity: (cityId: string | null) => {
      set({ selectedCityId: cityId });
    },

    // Research actions
    updateResearchState: (researchState: Partial<ResearchState>) => {
      set(state => ({
        research: { ...state.research!, ...researchState },
      }));
    },

    setCurrentResearch: (techId: string | undefined) => {
      set(state => ({
        research: { ...state.research!, currentTech: techId },
      }));
    },

    setResearchGoal: (techId: string | undefined) => {
      set(state => ({
        research: { ...state.research!, techGoal: techId },
      }));
    },

    // Turn processing actions
    setTurnProcessingState: (state: TurnProcessingState) => {
      set({ turnProcessingState: state });
    },

    updateTurnProcessingSteps: (steps: TurnProcessingStep[]) => {
      set({ turnProcessingSteps: steps });
    },

    startTurnProcessing: () => {
      // Initialize processing state - server will drive the actual step updates
      set({
        turnProcessingState: 'processing',
        turnProcessingSteps: [], // Will be populated by server packets
      });
    },

    completeTurnProcessing: () => {
      const allCompleted = get().turnProcessingSteps.map(step => ({
        ...step,
        completed: true,
        active: false,
      }));

      set({
        turnProcessingState: 'completed',
        turnProcessingSteps: allCompleted,
      });

      // Auto-hide after 2 seconds
      setTimeout(() => {
        get().resetTurnProcessing();
      }, 2000);
    },

    resetTurnProcessing: () => {
      set({
        turnProcessingState: 'idle',
        turnProcessingSteps: [],
      });
    },

    // Government actions
    requestGovernmentChange: (governmentId: string) => {
      // This would send a packet to server
      // For now, just a placeholder - actual networking will be handled elsewhere
      console.log('Requesting government change to:', governmentId);
    },

    startRevolution: (requestedGovernment: string) => {
      // This would send a revolution packet to server
      // For now, just a placeholder - actual networking will be handled elsewhere
      console.log('Starting revolution to:', requestedGovernment);
    },

    // Computed getters
    getCurrentPlayer: () => getCurrentPlayer(get()),
    getSelectedUnit: () => getSelectedUnit(get()),
    getSelectedCity: () => getSelectedCity(get()),
  }))
);<|MERGE_RESOLUTION|>--- conflicted
+++ resolved
@@ -82,16 +82,13 @@
     units: {},
     cities: {},
     technologies: {},
-<<<<<<< HEAD
     research: {
       bulbsAccumulated: 0,
       bulbsLastTurn: 0,
       researchedTechs: new Set(['alphabet']), // Start with alphabet
       availableTechs: new Set(),
     },
-=======
     governments: {},
->>>>>>> 3fdf3db4
 
     // Initial client state
     clientState: 'initial',
