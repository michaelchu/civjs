--- conflicted
+++ resolved
@@ -225,35 +225,9 @@
 
     // Fallback: if no sprites rendered, try basic terrain sprite before solid color
     if (!hasAnySprites) {
-<<<<<<< HEAD
-      const mappedTerrain = this.mapTerrainName(tile.terrain);
-      const fallbackSprite = this.tilesetLoader.getSprite(`t.l0.${mappedTerrain}1`);
-      
-      if (fallbackSprite) {
-        // Use basic terrain sprite as fallback
-        this.ctx.drawImage(fallbackSprite, screenPos.x, screenPos.y);
-        if (import.meta.env.DEV) {
-          console.log(`[TERRAIN FALLBACK] Using basic sprite t.l0.${mappedTerrain}1 for ${tile.terrain}`);
-        }
-      } else {
-        // Final fallback: solid color (original behavior)
-        const color = this.getTerrainColor(tile.terrain);
-        this.ctx.fillStyle = color;
-        this.ctx.fillRect(
-          screenPos.x,
-          screenPos.y,
-          this.tileWidth,
-          this.tileHeight
-        );
-        if (import.meta.env.DEV) {
-          console.warn(`[TERRAIN FALLBACK] No sprite found for ${tile.terrain}, using solid color ${color}`);
-        }
-      }
-=======
       const color = this.getTerrainColor(tile.terrain);
       this.ctx.fillStyle = color;
       this.ctx.fillRect(screenPos.x, screenPos.y, this.tileWidth, this.tileHeight);
->>>>>>> 11f52683
     }
   }
 
