import React, { useState, useEffect } from 'react';
import { useGameStore } from '../../store/gameStore';
import { MapCanvas } from '../Canvas2D/MapCanvas';
import { GameTabs } from './GameTabs';
import { StatusPanel } from './StatusPanel';
import { NationsTab } from './NationsTab';
// import { ChatBox } from './ChatBox'; // Commented out while ChatBox is disabled
import { TurnDoneButton } from './TurnDoneButton';
import { TurnStatusOverlay } from './TurnStatusOverlay';
import { TechnologyTree } from '../Research/TechnologyTree';
import { GovernmentPanel } from './GovernmentPanel';

export const GameLayout: React.FC = () => {
  const [dimensions, setDimensions] = useState({
    width: window.innerWidth,
    height: window.innerHeight,
  });

  const { activeTab, clientState } = useGameStore();

  // Handle window resize
  useEffect(() => {
    const handleResize = () => {
      setDimensions({
        width: window.innerWidth,
        height: window.innerHeight,
      });
    };

    window.addEventListener('resize', handleResize);
    return () => window.removeEventListener('resize', handleResize);
  }, []);

  const calculateCanvasSize = () => {
    const headerHeight = 60; // Combined tab header and status bar height
    const padding = 0; // Remove padding to use full space

    return {
      width: Math.max(800, dimensions.width - padding),
      height: Math.max(600, dimensions.height - headerHeight - padding),
    };
  };

  const canvasSize = calculateCanvasSize();

  if (clientState === 'initial' || clientState === 'connecting') {
    return (
      <div className="flex items-center justify-center min-h-screen bg-gray-900 text-white">
        <div className="text-center">
          <div className="text-2xl mb-4">
            {clientState === 'initial' ? 'Initializing...' : 'Connecting to server...'}
          </div>
          <div className="animate-spin w-8 h-8 border-4 border-blue-500 border-t-transparent rounded-full mx-auto"></div>
        </div>
      </div>
    );
  }

  return (
    <div className="h-screen bg-gray-800 text-white overflow-hidden flex flex-col">
      {/* Turn Status Overlay */}
      <TurnStatusOverlay />

      {/* Header with tabs and status */}
      <div className="flex items-center justify-between bg-gray-700 px-4 py-2 border-b border-gray-600">
        <GameTabs />
        <div className="flex items-center space-x-4">
          <StatusPanel />
          <TurnDoneButton />
        </div>
      </div>

      {/* Main content area */}
      <div className="flex-1 overflow-hidden flex flex-col">
        {/* Primary content */}
        <div className="flex-1 relative">
          {activeTab === 'map' && (
            <div className="h-full relative">
              <MapCanvas width={canvasSize.width} height={canvasSize.height} />

              {/* Overlay UI elements - COMMENTED OUT */}
              {/* <div className="absolute bottom-4 left-4 right-4 flex justify-between items-end pointer-events-none">
                {/* Chat box */}
              {/* <div className="w-80 pointer-events-auto">
                  <ChatBox />
                </div> */}

              {/* Overview mini-map would go here */}
              {/* <div className="w-48 h-32 bg-gray-900 bg-opacity-80 border border-gray-600 rounded pointer-events-auto">
                  <div className="p-2 text-sm text-gray-300">
                    Mini-map placeholder
                  </div>
                </div> */}
              {/* </div> */}
            </div>
          )}

          {activeTab === 'government' && <GovernmentPanel />}

          {activeTab === 'research' && (
            <div className="h-full w-full relative">
              <TechnologyTree />
            </div>
          )}

<<<<<<< HEAD
          {activeTab === 'nations' && <NationsTab />}
=======
          {activeTab === 'nations' && (
            <div style={{ padding: '24px', backgroundColor: '#4a5568', height: '100%' }}>
              <h2
                style={{
                  color: 'white',
                  fontSize: '24px',
                  fontWeight: 'bold',
                  marginBottom: '16px',
                }}
              >
                Nations
              </h2>
              <p style={{ color: '#cbd5e0' }}>Diplomacy and nation info will be implemented here</p>
            </div>
          )}
>>>>>>> 2f178830

          {activeTab === 'cities' && (
            <div className="p-6">
              <h2 className="text-2xl font-bold mb-4">Cities</h2>
              <p className="text-gray-300">City management will be implemented here</p>
            </div>
          )}

          {activeTab === 'options' && (
            <div className="p-6">
              <h2 className="text-2xl font-bold mb-4">Options</h2>
              <p className="text-gray-300">Game options will be implemented here</p>
            </div>
          )}
        </div>
      </div>
    </div>
  );
};<|MERGE_RESOLUTION|>--- conflicted
+++ resolved
@@ -103,25 +103,7 @@
             </div>
           )}
 
-<<<<<<< HEAD
           {activeTab === 'nations' && <NationsTab />}
-=======
-          {activeTab === 'nations' && (
-            <div style={{ padding: '24px', backgroundColor: '#4a5568', height: '100%' }}>
-              <h2
-                style={{
-                  color: 'white',
-                  fontSize: '24px',
-                  fontWeight: 'bold',
-                  marginBottom: '16px',
-                }}
-              >
-                Nations
-              </h2>
-              <p style={{ color: '#cbd5e0' }}>Diplomacy and nation info will be implemented here</p>
-            </div>
-          )}
->>>>>>> 2f178830
 
           {activeTab === 'cities' && (
             <div className="p-6">
